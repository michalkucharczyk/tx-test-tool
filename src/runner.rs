--- conflicted
+++ resolved
@@ -339,7 +339,6 @@
 		loop {
 			select! {
 				_ = tokio::time::sleep(self.timeout.unwrap_or(Duration::from_secs(std::u64::MAX))) => {
-					self.resubmission_queue.forced_terminate();
 					info!("timeout reached");
 					break;
 				}
@@ -419,7 +418,6 @@
 		transactions.push(FakeTxTask::new_unwatched(FakeTransaction::new_invalid(11u32, 0, 300)));
 		transactions.push(FakeTxTask::new_unwatched(FakeTransaction::new_error(12u32, 0, 300)));
 
-<<<<<<< HEAD
 		let (_c, mut r) = Runner::<DefaultTxTask<FakeTransaction>, FakeTransactionsSink>::new(
 			5,
 			rpc,
@@ -427,18 +425,9 @@
 			None,
 			None,
 			None,
+			None,
 		);
 		r.run().await;
-=======
-		let (queue, queue_task) = DefaultResubmissionQueue::new();
-
-		let (_c, mut r) = Runner::<
-			DefaultTxTask<FakeTransaction>,
-			FakeTransactionsSink,
-			DefaultResubmissionQueue<DefaultTxTask<FakeTransaction>>,
-		>::new(5, rpc, transactions, queue, None, None, None, None);
-		join(queue_task, r.run()).await;
->>>>>>> e23212a8
 	}
 
 	type EthTestTxTask = DefaultTxTask<EthTransaction>;
@@ -497,7 +486,6 @@
 			// .map(|t| Box::from(t) as Box<dyn Transaction<HashType = FakeHash>>)
 			.collect::<Vec<_>>();
 
-<<<<<<< HEAD
 		let (_c, mut r) = Runner::<DefaultTxTask<EthTransaction>, EthTransactionsSink>::new(
 			10_000,
 			rpc,
@@ -505,18 +493,9 @@
 			None,
 			None,
 			None,
+			None,
 		);
 		r.run().await;
-=======
-		let (queue, queue_task) = DefaultResubmissionQueue::new();
-
-		let (_c, mut r) = Runner::<
-			DefaultTxTask<EthTransaction>,
-			EthTransactionsSink,
-			DefaultResubmissionQueue<DefaultTxTask<EthTransaction>>,
-		>::new(10_000, rpc, transactions, queue, None, None, None, None);
-		join(queue_task, r.run()).await;
->>>>>>> e23212a8
 	}
 
 	#[tokio::test]
@@ -529,7 +508,6 @@
 			// .map(|t| Box::from(t) as Box<dyn Transaction<HashType = FakeHash>>)
 			.collect::<Vec<_>>();
 
-<<<<<<< HEAD
 		let (_, mut r) = Runner::<DefaultTxTask<FakeTransaction>, FakeTransactionsSink>::new(
 			100000,
 			rpc,
@@ -537,16 +515,8 @@
 			None,
 			None,
 			None,
+			None,
 		);
-=======
-		let (queue, queue_task) = DefaultResubmissionQueue::new();
-
-		let (_, mut r) = Runner::<
-			DefaultTxTask<FakeTransaction>,
-			FakeTransactionsSink,
-			DefaultResubmissionQueue<DefaultTxTask<FakeTransaction>>,
-		>::new(100000, rpc, transactions, queue, None, None, None, None);
->>>>>>> e23212a8
 
 		r.run().await;
 	}
