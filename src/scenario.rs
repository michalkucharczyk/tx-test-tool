// Copyright (C) Parity Technologies (UK) Ltd.
// This file is dual-licensed as Apache-2.0 or GPL-3.0.
// see LICENSE for license details.

//! Provides transactions sending scenarios together with associated builders and executors.

use std::{collections::HashMap, ops::Range, sync::Arc, time::Duration};

use clap::{Subcommand, ValueEnum};
use futures::executor::block_on;
use subxt::{config::BlockHash, utils::H256};
use tokio::sync::mpsc::Sender;

use crate::{
	block_monitor::BlockMonitor,
	execution_log::TransactionExecutionLog,
	runner::{DefaultTxTask, Runner, TxTask},
	subxt_transaction::{
		generate_ecdsa_keypair, generate_sr25519_keypair, EthTransaction, EthTransactionsSink,
		SubstrateTransaction, SubstrateTransactionsSink,
	},
	transaction::{
		EthTransactionBuilder, SubstrateTransactionBuilder, Transaction, TransactionBuilder,
		TransactionRecipe, TransactionsSink,
	},
};

#[derive(Clone, Debug)]
/// Holds information relevant for transaction generation.
pub(crate) struct TransactionBuildParams {
	pub account: String,
	pub nonce: Option<u128>,
}

#[derive(Debug, Clone)]
/// Describes the account types that will participate
/// in a [`ScenarioType`].
pub enum AccountsDescription {
	Keyring(String),
	Derived(Range<u32>),
}

#[derive(ValueEnum, Clone)]
pub enum ChainType {
	/// Substrate compatible chain.
	Sub,
	/// Etheruem compatible chain.
	Eth,
	/// A fake chain used for experiments & tests.
	Fake,
}

#[derive(Subcommand, Clone)]
/// This enum represents different transactions sending scenarios.
pub enum ScenarioType {
	/// Send single transaction to the node.
	OneShot {
		/// Account identifier to be used. It can be keyring account (alice, bob,...) or number of
		/// pre-funded account, index used for derivation.
		#[clap(long, default_value = "alice")]
		account: String,
		/// Nonce used for the account.
		#[clap(long)]
		nonce: Option<u128>,
	},
	/// Send multiple transactions to the node using a single account.
	FromSingleAccount {
		/// Account identifier to be used. It can be keyring account (alice, bob,...) or number of
		/// pre-funded account, index used for derivation.
		#[clap(long, default_value = "alice")]
		account: String,
		/// Starting nonce for 1st transaction in the batch. If not given the current nonce for
		/// the account will be fetched from node for the first transaction in the batch.
		#[clap(long)]
		from: Option<u128>,
		/// Number of transaction in the batch.
		#[clap(long, default_value_t = 1)]
		count: u32,
	},
	/// Send multiple transactions to the node using multiple accounts.
	FromManyAccounts {
		/// First account identifier to be used (index of the pre-funded account used for a
		/// derivation).
		#[clap(long)]
		start_id: u32,
		/// Last account identifier to be used.
		#[clap(long)]
		last_id: u32,
		/// Starting nonce of transactions batch. If not given the current nonce for each account
		/// will be fetched from node.
		#[clap(long)]
		from: Option<u128>,
		/// Number of transaction in the batch per account.
		#[clap(long, default_value_t = 1)]
		count: u32,
	},
}

pub type EthScenarioRunner = Runner<DefaultTxTask<EthTransaction>, EthTransactionsSink>;
pub struct EthScenarioExecutor {
	stop_sender: Sender<()>,
	runner: EthScenarioRunner,
}

pub type SubstrateScenarioRunner =
	Runner<DefaultTxTask<SubstrateTransaction>, SubstrateTransactionsSink>;
pub struct SubstrateScenarioExecutor {
	stop_sender: Sender<()>,
	runner: SubstrateScenarioRunner,
}

impl SubstrateScenarioExecutor {
	pub(crate) fn new(stop_sender: Sender<()>, runner: SubstrateScenarioRunner) -> Self {
		SubstrateScenarioExecutor { stop_sender, runner }
	}
}

impl EthScenarioExecutor {
	pub(crate) fn new(stop_sender: Sender<()>, runner: EthScenarioRunner) -> Self {
		EthScenarioExecutor { stop_sender, runner }
	}
}

/// Multi-chain scenario executor.
pub enum ScenarioExecutor {
	Eth(EthScenarioExecutor),
	Substrate(SubstrateScenarioExecutor),
}

impl ScenarioExecutor {
	/// Executes the encapsulated scenario to send out transactions.
	///
	/// Executes the set of transaction sending tasks, and follows a transaction status on the node
	/// side until a final state is reached.
	///
	/// It returns a mapping of transaction hashes to their respective execution log entries,
	/// providing a detailed view of the transaction's execution process.
	///
	/// It is subject to the configured timeout, and if it will be reached, will return a subset of
	/// the execution logs.
	pub async fn execute(self) -> HashMap<H256, Arc<TransactionExecutionLog<H256>>> {
		match self {
			ScenarioExecutor::Eth(mut inner) => inner.runner.run().await,
			ScenarioExecutor::Substrate(mut inner) => inner.runner.run().await,
		}
	}

	/// Installs a ctrl_c handler which sends a stop notification on the executor
	/// stop sender channel, to notify the stop of the scenario for displaying partial stats about
	/// the transactions execution.
	///
	/// Can be called only once for the lifetime of a the program execution.
	fn install_ctrlc_stop_hook(&self) {
		let stop_sender = match &self {
			ScenarioExecutor::Eth(inner) => inner.stop_sender.clone(),
			ScenarioExecutor::Substrate(inner) => inner.stop_sender.clone(),
		};
		ctrlc::set_handler(move || {
			block_on(stop_sender.send(())).expect("Could not send signal on channel.")
		})
		.expect("Error setting Ctrl-C handler");
	}
}
/// Building logic for the execution of a scenario.
pub struct ScenarioBuilder {
	account_id: Option<String>,
	start_id: Option<u32>,
	last_id: Option<u32>,
	nonce_from: Option<u128>,
	txs_count: u32,
	tx_recipe: Option<TransactionRecipe>,
	does_block_monitoring: bool,
	watched_txs: bool,
	send_threshold: Option<usize>,
	rpc_uri: Option<String>,
	chain_type: Option<ChainType>,
	installs_ctrl_c_stop_hook: bool,
	executor_id: Option<String>,
	tip: u128,
	log_file_name_prefix: Option<String>,
	base_dir_path: Option<String>,
	timeout: Option<Duration>,
}

impl Default for ScenarioBuilder {
	fn default() -> Self {
		Self::new()
	}
}

impl ScenarioBuilder {
	/// A default initializer of the builder, with a few defaults:
	/// - `tx_recipe` is set to [`crate::transaction::TransactionCall::Transfer`]
	/// - `does_block_monitoring` is set to `false`.
	/// - `installs_ctrl_c_stop_hook` is set to `false`.
	/// - `send_threshold` is set to `1000`.
	pub fn new() -> Self {
		ScenarioBuilder {
			account_id: None,
			start_id: None,
			last_id: None,
			nonce_from: None,
			txs_count: 1,
			tx_recipe: Some(TransactionRecipe::transfer(0)),
			does_block_monitoring: false,
			watched_txs: false,
			send_threshold: Some(1000),
			rpc_uri: None,
			chain_type: None,
			installs_ctrl_c_stop_hook: false,
			executor_id: None,
			tip: 0,
			log_file_name_prefix: None,
			base_dir_path: None,
			timeout: None,
		}
	}

	/// Configure the account id for building a batch of transactions based on a single signer.
	/// The setter parameter is a string that can be in the form of a number, in which case it will
	/// behave the same as using `with_start_id` (without `with_last_id`), but it can receive
	/// a derivation path like the usual Polkadot development accounts (e.g. "alice", "bob", etc).
	pub fn with_account_id(mut self, account_id: String) -> Self {
		self.account_id = Some(account_id);
		self
	}

	/// Configure the account id for the first signer used for the transactions building.
	/// If the builder isn't configured with a last signer account id, then the scenario
	/// builder will build transactions only for the account specified with this setter.
	///
	/// It is usually used in pair with `with_last_id`, to set an ids range where each id will be
	/// the last part of a derivation path used for multiple accounts generation, each being a
	/// signer for a batch of transactions.
	pub fn with_start_id(mut self, start_id: u32) -> Self {
		self.start_id = Some(start_id);
		self
	}

	/// Last id of an account signer that is also representing the end of an ids range,
	/// each id being the last part of a derivation path used to generate accounts that sign a set
	/// of transactions (see
	/// [`crate::subxt_transaction::derive_accounts`]).
	pub fn with_last_id(mut self, last_id: u32) -> Self {
		self.last_id = Some(last_id);
		self
	}

	/// The start of a nonce counter that's incremented with each built transaction, in relation to
	/// a specific signer account (that can be also part of a range of accounts as it happens when
	/// both `start_id` and `last_id` parameters of the builder are set), while the number of the
	/// built transactions is lower than `txs_count`.
	pub fn with_nonce_from(mut self, nonce_from: Option<u128>) -> Self {
		self.nonce_from = nonce_from;
		self
	}

	/// The number of the transactions that will be built in relation to a signer account.
	pub fn with_txs_count(mut self, txs_count: u32) -> Self {
		self.txs_count = txs_count;
		self
	}

	/// The builder is already initialised with a transfer transaction recipe with a tip of 0
	/// and this API lets builders set it specifically with a certain tip amount.
	pub fn with_transfer_recipe(mut self) -> Self {
		self.tx_recipe = Some(TransactionRecipe::transfer(self.tip));
		self
	}

	/// Set a remark transaction recipe with a certain tip.
	pub fn with_remark_recipe(mut self, remark: u32) -> Self {
		self.tx_recipe = Some(TransactionRecipe::remark(remark, self.tip));
		self
	}

	/// Allows to specify transaction tip. This indirectly controls priority of transaction.
	pub fn with_tip(mut self, tip: u128) -> Self {
		if let Some(r) = self.tx_recipe.as_mut() {
			r.tip = tip
		};
		self.tip = tip;
		self
	}

	/// Spawns block monitor. Allows to monitor the transaction finalization status for unwatched
	/// transactions.
	pub fn with_block_monitoring(mut self, does_block_monitoring: bool) -> Self {
		self.does_block_monitoring = does_block_monitoring;
		self
	}

	/// Defines the URI of the node where transactions are dispatched.
	pub fn with_rpc_uri(mut self, rpc_uri: String) -> Self {
		self.rpc_uri = Some(rpc_uri);
		self
	}

	/// Send transactions using `submit_and_watch` method. Progress of all transcations will be
	/// monitored. If using unwatched transaction `Self::with_block_monitoring` may be useful for
	/// tracking finalization of transactions.
	pub fn with_watched_txs(mut self, watched_txs: bool) -> Self {
		self.watched_txs = watched_txs;
		self
	}

	/// Allows to specify the chain type.
	pub fn with_chain_type(mut self, chain_type: ChainType) -> Self {
		self.chain_type = Some(chain_type);
		self
	}

	/// Specifies how many transactions in transaction pool on the node side will be maintained at
	/// the fork of the best chain.
	pub fn with_send_threshold(mut self, send_threshold: usize) -> Self {
		self.send_threshold = Some(send_threshold);
		self
	}

	/// If specified, the stats will be printed when `stop` signal is sent to process.
	pub fn with_installed_ctrlc_stop_hook(mut self, installs_ctrl_c_stop_hook: bool) -> Self {
		self.installs_ctrl_c_stop_hook = installs_ctrl_c_stop_hook;
		self
	}

	/// Sets a maximum duration for the scenario execution.  
	/// If specified, execution will be limited to the given timeout, ensuring  
	/// the executor returns with logs if the duration is reached.  
	/// Typically, the scenario will complete earlier, but the timeout acts  
	/// as a safeguard to prevent indefinite execution.	
	pub fn with_timeout_in_secs(mut self, secs: u64) -> Self {
		self.timeout = Some(Duration::from_secs(secs));
		self
	}

	/// Defines the log prefix for the executor instance being built.
	pub fn with_executor_id(mut self, executor_id: String) -> Self {
		self.executor_id = Some(executor_id);
		self
	}

	/// Defines the prefix of the log name.
	pub fn with_log_file_name_prefix(mut self, log_file_name_prefix: String) -> Self {
		self.log_file_name_prefix = Some(log_file_name_prefix);
		self
	}

	/// Defines the path of the directory where the log file will be stored.
	pub fn with_base_dir_path(mut self, base_dir_path: String) -> Self {
		self.base_dir_path = Some(base_dir_path);
		self
	}

	/// Returns a set of tasks that handle transaction execution.
	async fn build_transactions<H, T, S, B>(&self, builder: B, sink: S) -> Vec<DefaultTxTask<T>>
	where
		H: BlockHash + 'static,
		T: Transaction<HashType = H> + Send + 'static,
		S: TransactionsSink<H> + 'static + Clone,
		B: TransactionBuilder<HashType = H, Transaction = T, Sink = S> + Send + Sync + 'static,
	{
		let mut tx_build_params = vec![];
		if let Some(start_id) = self.start_id {
			let last_id = self.last_id.unwrap_or(start_id);
			for account in start_id..=last_id {
				let mut nonce = self.nonce_from;
				for _ in 0..self.txs_count {
					tx_build_params
						.push(TransactionBuildParams { account: account.to_string(), nonce });
					nonce = nonce.map(|n| n + 1);
				}
			}
		} else {
			let mut nonce = self.nonce_from;
			let account = self
				.account_id
				.clone()
				.expect("to have configured an account id for transactions generation");
			for _ in 0..self.txs_count {
				tx_build_params.push(TransactionBuildParams { account: account.clone(), nonce });
				nonce = nonce.map(|n| n + 1);
			}
		}

		let n = tx_build_params.len();
		let t = std::cmp::min(
			n,
			std::thread::available_parallelism().unwrap_or(1usize.try_into().unwrap()).get(),
		);

		let tx_build_params = Arc::<Vec<TransactionBuildParams>>::from(tx_build_params);
		let builder = Arc::new(builder);
		let mut threads = Vec::new();

		(0..t).for_each(|thread_idx| {
			let chunk = ((thread_idx * n) / t)..(((thread_idx + 1) * n) / t);
			let tx_build_params = tx_build_params.clone();
			let builder = builder.clone();
			let sink = sink.clone();
			let recipe = self
				.tx_recipe
				.clone()
				.expect("to be configured with a transaction recipe. qed.");
			let watched_txs = self.watched_txs;
			threads.push(tokio::task::spawn(async move {
				let mut txs = vec![];
				for i in chunk {
					let build_params = tx_build_params[i].clone();
					txs.push(
						builder
							.build_transaction(
								&build_params.account,
								&build_params.nonce,
								&sink,
								watched_txs,
								&recipe,
							)
							.await,
					);
				}
				txs
			}));
		});

		let mut results = vec![];
		for handle in threads {
			let result = handle.await.unwrap();
			results.push(result);
		}
		let mut txs: Vec<_> = results.into_iter().flatten().collect();
		txs.sort_by_key(|k| k.tx().nonce());
		txs
	}

	/// Returns a runner of transactions for the configured scenario.
	pub async fn build(self) -> ScenarioExecutor {
		let does_block_monitoring = self.does_block_monitoring;
		let send_threshold =
			self.send_threshold.expect("to have configured the send threshold. qed.");
		let rpc_uri = self.rpc_uri.clone().expect("to have configured the rpc uri. qed.");
		let chain_type = self.chain_type.clone().expect("to have a configured chain type. qed");
		let accounts_description = if let Some(start_id) = self.start_id {
			let last_id = self.last_id.unwrap_or(start_id);
			AccountsDescription::Derived(start_id..last_id + 1)
		} else if let Some(account_description) = self
			.account_id
			.clone()
			.and_then(|id| id.parse::<u32>().ok())
			.map(|id| AccountsDescription::Derived(id..id + 1))
		{
			account_description
		} else {
			AccountsDescription::Keyring(
				self.account_id
					.clone()
					.expect("to have configured an account id for transactions generation"),
			)
		};

		let installs_ctrlc_stop_hook = self.installs_ctrl_c_stop_hook;
		match chain_type {
			ChainType::Eth => {
				let builder = EthTransactionBuilder::default();
				let new_with_uri_with_accounts_description =
					EthTransactionsSink::new_with_uri_with_accounts_description(
						rpc_uri.as_str(),
						accounts_description,
						generate_ecdsa_keypair,
						if does_block_monitoring {
							Some(BlockMonitor::new(rpc_uri.as_str()).await)
						} else {
							None
						},
					);
				let sink = new_with_uri_with_accounts_description.await;
				let txs = self.build_transactions(builder, sink.clone()).await;
<<<<<<< HEAD
				let (stop_sender, runner) =
					Runner::<DefaultTxTask<EthTransaction>, EthTransactionsSink>::new(
						send_threshold,
						sink,
						txs.into_iter().rev().collect(),
						self.log_file_name_prefix,
						self.base_dir_path,
						self.executor_id,
					);
				let executor = ScenarioExecutor::Eth(EthScenarioExecutor::new(stop_sender, runner));
=======
				let (queue, queue_task) = DefaultResubmissionQueue::new();
				let (stop_sender, runner) = Runner::<
					DefaultTxTask<EthTransaction>,
					EthTransactionsSink,
					DefaultResubmissionQueue<DefaultTxTask<EthTransaction>>,
				>::new(
					send_threshold,
					sink,
					txs.into_iter().rev().collect(),
					queue,
					self.log_file_name_prefix,
					self.base_dir_path,
					self.executor_id,
					self.timeout,
				);
				let executor = ScenarioExecutor::Eth(EthScenarioExecutor::new(
					stop_sender,
					runner,
					queue_task,
				));
>>>>>>> e23212a8
				installs_ctrlc_stop_hook.then(|| executor.install_ctrlc_stop_hook());
				executor
			},
			ChainType::Sub => {
				let builder = SubstrateTransactionBuilder::default();
				let sink = SubstrateTransactionsSink::new_with_uri_with_accounts_description(
					rpc_uri.as_str(),
					accounts_description,
					generate_sr25519_keypair,
					if does_block_monitoring {
						Some(BlockMonitor::new(rpc_uri.as_str()).await)
					} else {
						None
					},
				)
				.await;
				let txs = self.build_transactions(builder, sink.clone()).await;
<<<<<<< HEAD
				let (stop_sender, runner) =
					Runner::<DefaultTxTask<SubstrateTransaction>, SubstrateTransactionsSink>::new(
						send_threshold,
						sink,
						txs.into_iter().rev().collect(),
						self.log_file_name_prefix,
						self.base_dir_path,
						self.executor_id,
					);
=======
				let (queue, queue_task) = DefaultResubmissionQueue::new();
				let (stop_sender, runner) = Runner::<
					DefaultTxTask<SubstrateTransaction>,
					SubstrateTransactionsSink,
					DefaultResubmissionQueue<DefaultTxTask<SubstrateTransaction>>,
				>::new(
					send_threshold,
					sink,
					txs.into_iter().rev().collect(),
					queue,
					self.log_file_name_prefix,
					self.base_dir_path,
					self.executor_id,
					self.timeout,
				);
>>>>>>> e23212a8

				let executor = ScenarioExecutor::Substrate(SubstrateScenarioExecutor::new(
					stop_sender,
					runner,
				));
				installs_ctrlc_stop_hook.then(|| executor.install_ctrlc_stop_hook());
				executor
			},
			ChainType::Fake => unimplemented!(),
		}
	}
}

#[cfg(test)]
mod tests {
	use crate::{
		fake_transaction_sink::FakeTransactionsSink,
		scenario::ScenarioBuilder,
		transaction::{AccountMetadata, FakeTransactionBuilder},
	};

	use crate::{runner::TxTask, transaction::Transaction};

	#[tokio::test]
	async fn build_tx_tasks_based_on_scenario_type() {
		// One shot from derived account based on number id.
		let sink = FakeTransactionsSink::default();
		let builder = FakeTransactionBuilder::default();
		let scenario_builder = ScenarioBuilder::new().with_start_id(0).with_nonce_from(Some(0));
		let tasks = scenario_builder.build_transactions(builder, sink).await;
		assert_eq!(tasks.len(), 1);
		assert_eq!(tasks[0].tx().nonce(), 0);
		assert_eq!(tasks[0].tx().account_metadata(), AccountMetadata::Derived(0));

		// One shot from derived account.
		let sink = FakeTransactionsSink::default();
		let builder = FakeTransactionBuilder::default();
		let scenario_builder = ScenarioBuilder::new()
			.with_account_id("alice".to_string())
			.with_nonce_from(Some(0));
		let tasks = scenario_builder.build_transactions(builder, sink).await;
		assert_eq!(tasks.len(), 1);
		assert_eq!(tasks[0].tx().nonce(), 0);
		assert_eq!(tasks[0].tx().account_metadata(), AccountMetadata::KeyRing("alice".to_string()));

		// Build from single derived account based on number id.
		let sink = FakeTransactionsSink::default();
		let builder = FakeTransactionBuilder::default();
		let scenario_builder = ScenarioBuilder::new()
			.with_start_id(1)
			.with_nonce_from(Some(0))
			.with_txs_count(10);
		let tasks = scenario_builder.build_transactions(builder, sink).await;
		assert_eq!(tasks.len(), 10);
		for (i, task) in tasks.iter().enumerate() {
			assert_eq!(task.tx().nonce(), i as u128);
			assert_eq!(task.tx().account_metadata(), AccountMetadata::Derived(1));
		}

		// Buld from single account keyring.
		let sink = FakeTransactionsSink::default();
		let builder = FakeTransactionBuilder::default();
		let scenario_builder = ScenarioBuilder::new()
			.with_account_id("alice".to_string())
			.with_nonce_from(Some(0))
			.with_txs_count(10);
		let tasks = scenario_builder.build_transactions(builder, sink).await;
		assert_eq!(tasks.len(), 10);
		for (i, task) in tasks.iter().enumerate() {
			assert_eq!(task.tx().nonce(), i as u128);
			assert_eq!(task.tx().account_metadata(), AccountMetadata::KeyRing("alice".to_string()));
		}

		// Buld from many derived accounts based on number ids.
		let sink = FakeTransactionsSink::default();
		let builder = FakeTransactionBuilder::default();
		let scenario_builder = ScenarioBuilder::new()
			.with_start_id(5)
			.with_last_id(10)
			.with_nonce_from(Some(0))
			.with_txs_count(10);
		let tasks = scenario_builder.build_transactions(builder, sink).await;
		assert_eq!(tasks.len(), 60);
		for (i, task) in tasks.iter().enumerate() {
			assert_eq!(task.tx().nonce(), i as u128 / 6);
			assert_eq!(task.tx().account_metadata(), AccountMetadata::Derived((i as u32 % 6) + 5));
		}
	}
}<|MERGE_RESOLUTION|>--- conflicted
+++ resolved
@@ -324,10 +324,10 @@
 	}
 
 	/// Sets a maximum duration for the scenario execution.  
-	/// If specified, execution will be limited to the given timeout, ensuring  
-	/// the executor returns with logs if the duration is reached.  
-	/// Typically, the scenario will complete earlier, but the timeout acts  
-	/// as a safeguard to prevent indefinite execution.	
+	///
+	/// If specified, execution will be limited to the given timeout, ensuring  the executor returns
+	/// with logs if the duration is reached.  Typically, the scenario will complete earlier, but
+	/// the timeout acts  as a safeguard to prevent indefinite execution.
 	pub fn with_timeout_in_secs(mut self, secs: u64) -> Self {
 		self.timeout = Some(Duration::from_secs(secs));
 		self
@@ -474,7 +474,6 @@
 					);
 				let sink = new_with_uri_with_accounts_description.await;
 				let txs = self.build_transactions(builder, sink.clone()).await;
-<<<<<<< HEAD
 				let (stop_sender, runner) =
 					Runner::<DefaultTxTask<EthTransaction>, EthTransactionsSink>::new(
 						send_threshold,
@@ -483,30 +482,9 @@
 						self.log_file_name_prefix,
 						self.base_dir_path,
 						self.executor_id,
+						self.timeout,
 					);
 				let executor = ScenarioExecutor::Eth(EthScenarioExecutor::new(stop_sender, runner));
-=======
-				let (queue, queue_task) = DefaultResubmissionQueue::new();
-				let (stop_sender, runner) = Runner::<
-					DefaultTxTask<EthTransaction>,
-					EthTransactionsSink,
-					DefaultResubmissionQueue<DefaultTxTask<EthTransaction>>,
-				>::new(
-					send_threshold,
-					sink,
-					txs.into_iter().rev().collect(),
-					queue,
-					self.log_file_name_prefix,
-					self.base_dir_path,
-					self.executor_id,
-					self.timeout,
-				);
-				let executor = ScenarioExecutor::Eth(EthScenarioExecutor::new(
-					stop_sender,
-					runner,
-					queue_task,
-				));
->>>>>>> e23212a8
 				installs_ctrlc_stop_hook.then(|| executor.install_ctrlc_stop_hook());
 				executor
 			},
@@ -524,7 +502,6 @@
 				)
 				.await;
 				let txs = self.build_transactions(builder, sink.clone()).await;
-<<<<<<< HEAD
 				let (stop_sender, runner) =
 					Runner::<DefaultTxTask<SubstrateTransaction>, SubstrateTransactionsSink>::new(
 						send_threshold,
@@ -533,24 +510,8 @@
 						self.log_file_name_prefix,
 						self.base_dir_path,
 						self.executor_id,
+						self.timeout,
 					);
-=======
-				let (queue, queue_task) = DefaultResubmissionQueue::new();
-				let (stop_sender, runner) = Runner::<
-					DefaultTxTask<SubstrateTransaction>,
-					SubstrateTransactionsSink,
-					DefaultResubmissionQueue<DefaultTxTask<SubstrateTransaction>>,
-				>::new(
-					send_threshold,
-					sink,
-					txs.into_iter().rev().collect(),
-					queue,
-					self.log_file_name_prefix,
-					self.base_dir_path,
-					self.executor_id,
-					self.timeout,
-				);
->>>>>>> e23212a8
 
 				let executor = ScenarioExecutor::Substrate(SubstrateScenarioExecutor::new(
 					stop_sender,
